--- conflicted
+++ resolved
@@ -10,8 +10,7 @@
 import utils
 from torchvision import models
 from torchvision import transforms
-from torchvision.datasets import CocoDetection
-
+import numpy as np
 
 
 class Detector(nn.Module):
@@ -49,7 +48,7 @@
 
         return out
 
-    def decode_output(self, out, threshold):
+    def decode_output(self, out, threshold=None, topk=100):
         """Convert output to list of bounding boxes.
         Args:
             out (torch.tensor):
@@ -59,8 +58,11 @@
                     C = channel size
                     H = image height
                     W = image width
-            threshold (float):
+            threshold (optional[float]):
                 The threshold above which a bounding box will be accepted.
+                If None, the topk bounding boxes will be returned.
+            topk (int):
+                Number of returned bounding boxes if threshold is None.
         Returns:
             List[List[Dict]]
             List containing a list of detected bounding boxes in each image.
@@ -69,31 +71,39 @@
                 - "y": Top-left corner row
                 - "width": Width of bounding box in pixel
                 - "height": Height of bounding box in pixel
+                - "score": Confidence score of bounding box
                 - "category": Category (not implemented yet!)
         """
         bbs = []
+        out = out.cpu()
         # decode bounding boxes for each image
         for o in out:
             img_bbs = []
 
             # find cells with bounding box center
-            bb_indices = torch.nonzero(o[4, :, :] >= threshold)
+            if threshold is not None:
+                bb_indices = torch.nonzero(o[4, :, :] >= threshold)
+            else:
+                _, flattened_indices = torch.topk(o[4, :, :].flatten(), topk)
+                bb_indices = np.array(
+                    np.unravel_index(flattened_indices.numpy(), o[4, :, :].shape)
+                ).T
 
             # loop over all cells with bounding box center
             for bb_index in bb_indices:
                 bb_coeffs = o[0:5, bb_index[0], bb_index[1]]
 
                 # decode bounding box size and position
-                width = self.img_width * bb_coeffs[2]
-                height = self.img_height * bb_coeffs[3]
+                width = self.img_width * abs(bb_coeffs[2].item())
+                height = self.img_height * abs(bb_coeffs[3].item())
                 y = (
                     self.img_height / self.out_cells_y * (bb_index[0] + bb_coeffs[1])
                     - height / 2.0
-                )
+                ).item()
                 x = (
                     self.img_width / self.out_cells_x * (bb_index[1] + bb_coeffs[0])
                     - width / 2.0
-                )
+                ).item()
                 category = o[5, bb_index[0], bb_index[1]]
                 
                 
@@ -103,6 +113,7 @@
                         "height": height,
                         "x": x,
                         "y": y,
+                        "score": o[4, bb_index[0], bb_index[1]].item(),
                         "category": category,
                     }
                 )
@@ -125,12 +136,6 @@
                 - (torch.Tensor) The network target containing the bounding box.
         """
         print(anns)
-<<<<<<< HEAD
-        figs,axs = plt.subplots(1,2)
-        axs[0].imshow(image)
-
-=======
->>>>>>> 3d3cb9df
         #Transfor color
         cj = transforms.ColorJitter(0.4, 0.4, 0.4, 0.1)
         image = cj(image)
@@ -140,43 +145,28 @@
         ra = transforms.RandomAffine(0, [0.1, 0.1])
         angle, translations, scale, shear = ra.get_params(ra.degrees, ra.translate, ra.scale, ra.shear, image.size)
         image = TF.affine(image, angle, translations, scale, shear, resample=ra.resample, fillcolor=ra.fillcolor,)
-<<<<<<< HEAD
-        axs[1].imshow(image)
-=======
-        
->>>>>>> 3d3cb9df
+        
 
         for ann in anns:
             ann["bbox"][0] += translations[0]
             ann["bbox"][1] += translations[1]
 
-            # #check is inside the limits
-            # x_pos = ann["bbox"][0] + ann["bbox"][2]/2
-            # x_neg = ann["bbox"][0] - ann["bbox"][2]/2
-            # y_pos = ann["bbox"][1] + ann["bbox"][3]/2
-            # y_neg = ann["bbox"][1] - ann["bbox"][3]/2
-            # if x_pos >= 640:
-            #      ann["bbox"][0] = 640 - ann["bbox"][2]/2 -1
+            #check is inside the limits
+            x_pos = ann["bbox"][0] + ann["bbox"][2]/2
+            x_neg = ann["bbox"][0] - ann["bbox"][2]/2
+            y_pos = ann["bbox"][1] + ann["bbox"][3]/2
+            y_neg = ann["bbox"][1] - ann["bbox"][3]/2
+            if x_pos >= 640:
+                 ann["bbox"][0] = 640 - ann["bbox"][2]/2 -1
             
-            # if x_neg <= 0:
-            #      ann["bbox"][0] = ann["bbox"][2]/2 +1
+            if x_neg <= 0:
+                 ann["bbox"][0] = ann["bbox"][2]/2 +1
             
-            # if y_pos >= 480:
-            #      ann["bbox"][1] = 480 - ann["bbox"][3]/2 -1
+            if y_pos >= 480:
+                 ann["bbox"][1] = 480 - ann["bbox"][3]/2 -1
             
-            # if y_neg <= 0:
-            #      ann["bbox"][1] = ann["bbox"][3]/2 +1
-        bbs = []
-        for ann in anns:
-            bbs.append({
-                "x": ann["bbox"][0],
-                "y": ann["bbox"][1],
-                "width": ann["bbox"][2],
-                "height": ann["bbox"][3],
-            })
-
-        utils.add_bounding_boxes(axs[1], bbs)
-        plt.show()
+            if y_neg <= 0:
+                 ann["bbox"][1] = ann["bbox"][3]/2 +1
 
         
 
@@ -224,4 +214,4 @@
             target[3, y_ind, x_ind] = rel_height
             target[5, y_ind, x_ind] = rel_id
 
-        return image, target+        return image, 